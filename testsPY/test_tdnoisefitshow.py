<<<<<<< HEAD
import os

=======
>>>>>>> 882c33e0
import h5py
import numpy as np
from thztoolsPY.noisefitshow import noisefitshow
import matplotlib.pyplot as plt


def test():
<<<<<<< HEAD
    fname = os.path.join(os.path.dirname(__file__), 'dataToptica.mat')
    file = h5py.File(fname, 'r')
=======

    file = h5py.File('dataToptica.mat', 'r')
>>>>>>> 882c33e0

    # time
    t = np.squeeze(np.array(file['dataToptica']['t']))

<<<<<<< HEAD
    # Data for 50 ps, 2 avg

    x1 = np.transpose(np.array(file['dataToptica']['X1']))
=======
    # Data for 50 ps, 100 avg

    x1 = np.transpose(np.array(file['dataToptica']['X1']))
    a1 = np.array(file['dataToptica']['A1'])
    mu1 = np.array(file['dataToptica']['mu1'])
    v1 = np.array(file['dataToptica']['v1'])
    eta1 = np.array(file['dataToptica']['eta1'])
    xadjusted_matlab1 = np.array(file['dataToptica']['Xadjusted1'])
    sigmatotstar_matlab1 = np.array(file['dataToptica']['sigmaTotstar1'])

    # data from python
>>>>>>> 882c33e0
    out1 = noisefitshow(t, x1)

    # data from Matlab
    sigmatotstar_matlab1 = np.array(file['dataToptica']['sigmaTotstar1'])

<<<<<<< HEAD
    # test
    np.testing.assert_allclose(out1['sigmatotstar'], np.squeeze(sigmatotstar_matlab1.T))


# plot python and matlab fit
#    plt.figure(figsize=(10, 8))
#       plt.title('Noise Model Results, 50 ps 2 avgs', fontsize=15)
# python
#     plt.plot(t, out2['sigmatotstar'], color='red', label='Python', linewidth=2)
#    plt.plot(t, np.squeeze(sigmatotstar_matlab2.T), color='blue', label='Matlab', linewidth=2)
#   plt.xlabel('Time (ps)', fontsize=15)
#   plt.ylabel('$\sigma \hat{} ^{*}$ (nA)', fontsize=15)
#   plt.legend(fontsize=15)
#   plt.show()
=======
    np.testing.assert_allclose(out1['sigmatotstar'], np.squeeze(sigmatotstar_matlab1.T))

    # plot python and matlab fit
    #plt.figure(figsize=(10, 8))
    #plt.title('Noise Model Results, 50 ps 2 avgs', fontsize=15)
    # python
    #plt.plot(t, out1['sigmatotstar'], color='red', label='Python', linewidth=2)
    #plt.plot(t, np.squeeze(sigmatotstar_matlab1.T), color='blue', label='Matlab', linewidth=2)
    #plt.xlabel('Time (ps)', fontsize=15)
    #plt.ylabel('$\sigma \hat{} ^{*}$ (nA)', fontsize=15)
    #plt.legend(fontsize=15)
    #plt.show()
>>>>>>> 882c33e0
<|MERGE_RESOLUTION|>--- conflicted
+++ resolved
@@ -1,74 +1,41 @@
-<<<<<<< HEAD
-import os
-
-=======
->>>>>>> 882c33e0
-import h5py
-import numpy as np
-from thztoolsPY.noisefitshow import noisefitshow
-import matplotlib.pyplot as plt
-
-
-def test():
-<<<<<<< HEAD
-    fname = os.path.join(os.path.dirname(__file__), 'dataToptica.mat')
-    file = h5py.File(fname, 'r')
-=======
-
-    file = h5py.File('dataToptica.mat', 'r')
->>>>>>> 882c33e0
-
-    # time
-    t = np.squeeze(np.array(file['dataToptica']['t']))
-
-<<<<<<< HEAD
-    # Data for 50 ps, 2 avg
-
-    x1 = np.transpose(np.array(file['dataToptica']['X1']))
-=======
-    # Data for 50 ps, 100 avg
-
-    x1 = np.transpose(np.array(file['dataToptica']['X1']))
-    a1 = np.array(file['dataToptica']['A1'])
-    mu1 = np.array(file['dataToptica']['mu1'])
-    v1 = np.array(file['dataToptica']['v1'])
-    eta1 = np.array(file['dataToptica']['eta1'])
-    xadjusted_matlab1 = np.array(file['dataToptica']['Xadjusted1'])
-    sigmatotstar_matlab1 = np.array(file['dataToptica']['sigmaTotstar1'])
-
-    # data from python
->>>>>>> 882c33e0
-    out1 = noisefitshow(t, x1)
-
-    # data from Matlab
-    sigmatotstar_matlab1 = np.array(file['dataToptica']['sigmaTotstar1'])
-
-<<<<<<< HEAD
-    # test
-    np.testing.assert_allclose(out1['sigmatotstar'], np.squeeze(sigmatotstar_matlab1.T))
-
-
-# plot python and matlab fit
-#    plt.figure(figsize=(10, 8))
-#       plt.title('Noise Model Results, 50 ps 2 avgs', fontsize=15)
-# python
-#     plt.plot(t, out2['sigmatotstar'], color='red', label='Python', linewidth=2)
-#    plt.plot(t, np.squeeze(sigmatotstar_matlab2.T), color='blue', label='Matlab', linewidth=2)
-#   plt.xlabel('Time (ps)', fontsize=15)
-#   plt.ylabel('$\sigma \hat{} ^{*}$ (nA)', fontsize=15)
-#   plt.legend(fontsize=15)
-#   plt.show()
-=======
-    np.testing.assert_allclose(out1['sigmatotstar'], np.squeeze(sigmatotstar_matlab1.T))
-
-    # plot python and matlab fit
-    #plt.figure(figsize=(10, 8))
-    #plt.title('Noise Model Results, 50 ps 2 avgs', fontsize=15)
-    # python
-    #plt.plot(t, out1['sigmatotstar'], color='red', label='Python', linewidth=2)
-    #plt.plot(t, np.squeeze(sigmatotstar_matlab1.T), color='blue', label='Matlab', linewidth=2)
-    #plt.xlabel('Time (ps)', fontsize=15)
-    #plt.ylabel('$\sigma \hat{} ^{*}$ (nA)', fontsize=15)
-    #plt.legend(fontsize=15)
-    #plt.show()
->>>>>>> 882c33e0
+import h5py
+import numpy as np
+from thztoolsPY.noisefitshow import noisefitshow
+import matplotlib.pyplot as plt
+
+
+def test():
+
+    file = h5py.File('dataToptica.mat', 'r')
+
+    # time
+    t = np.squeeze(np.array(file['dataToptica']['t']))
+
+    # Data for 50 ps, 100 avg
+
+    x1 = np.transpose(np.array(file['dataToptica']['X1']))
+    a1 = np.array(file['dataToptica']['A1'])
+    mu1 = np.array(file['dataToptica']['mu1'])
+    v1 = np.array(file['dataToptica']['v1'])
+    eta1 = np.array(file['dataToptica']['eta1'])
+    xadjusted_matlab1 = np.array(file['dataToptica']['Xadjusted1'])
+    sigmatotstar_matlab1 = np.array(file['dataToptica']['sigmaTotstar1'])
+
+    # data from python
+    out1 = noisefitshow(t, x1)
+
+    # data from Matlab
+    sigmatotstar_matlab1 = np.array(file['dataToptica']['sigmaTotstar1'])
+
+    np.testing.assert_allclose(out1['sigmatotstar'], np.squeeze(sigmatotstar_matlab1.T))
+
+    # plot python and matlab fit
+    #plt.figure(figsize=(10, 8))
+    #plt.title('Noise Model Results, 50 ps 2 avgs', fontsize=15)
+    # python
+    #plt.plot(t, out1['sigmatotstar'], color='red', label='Python', linewidth=2)
+    #plt.plot(t, np.squeeze(sigmatotstar_matlab1.T), color='blue', label='Matlab', linewidth=2)
+    #plt.xlabel('Time (ps)', fontsize=15)
+    #plt.ylabel('$\sigma \hat{} ^{*}$ (nA)', fontsize=15)
+    #plt.legend(fontsize=15)
+    #plt.show()