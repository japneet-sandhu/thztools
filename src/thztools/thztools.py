--- conflicted
+++ resolved
@@ -676,7 +676,6 @@
 
     diagnostic = {
         "grad": out.jac,
-<<<<<<< HEAD
         # "cov": out.hess_inv,
         # "err": {
         #     "var": np.array([]),
@@ -690,15 +689,6 @@
         "nfev": out.nfev,
         "njev": out.njev,
         "nit": out.nit,
-=======
-        "hess_inv": out.hess_inv,
-        "err": {
-            "var": np.array([]),
-            "mu": np.array([]),
-            "a": np.array([]),
-            "eta": np.array([]),
-        },
->>>>>>> eff9ffe9
     }
     err = np.sqrt(np.diag(out.hess_inv))
     if not fix_v:
